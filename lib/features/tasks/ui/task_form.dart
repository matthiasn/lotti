// ignore_for_file: avoid_dynamic_calls

import 'package:flutter/material.dart';
import 'package:flutter_form_builder/flutter_form_builder.dart';
import 'package:flutter_riverpod/flutter_riverpod.dart';
import 'package:lotti/classes/journal_entities.dart';
import 'package:lotti/features/categories/ui/widgets/category_field.dart';
import 'package:lotti/features/journal/state/entry_controller.dart';
import 'package:lotti/features/journal/ui/widgets/editor/editor_widget.dart';
import 'package:lotti/features/journal/util/entry_tools.dart';
import 'package:lotti/features/tasks/ui/checklists/checklists_widget.dart';
import 'package:lotti/features/tasks/ui/time_recording_icon.dart';
import 'package:lotti/l10n/app_localizations_context.dart';
import 'package:lotti/themes/theme.dart';
import 'package:lotti/widgets/date_time/duration_bottom_sheet.dart';
import 'package:showcaseview/showcaseview.dart';

final showNextButtonProvider = StateProvider<bool>((ref) => true);
final showNextEstimateButtonProvider = StateProvider<bool>((ref) => false);
final showNextStatusButtonProvider = StateProvider<bool>((ref) => false);

class TaskForm extends ConsumerStatefulWidget {
  const TaskForm(
    this.task, {
    super.key,
    this.focusOnTitle = false,
  });

  final Task task;
  final bool focusOnTitle;

  @override
  ConsumerState<TaskForm> createState() => _TaskFormState();
}

class _TaskFormState extends ConsumerState<TaskForm> {
  final _formBtnKey = GlobalKey();
  final _estimateKey = GlobalKey();
  final _taskStatusKey = GlobalKey();
  final _taskCategoryKey = GlobalKey();

  @override
  void initState() {
    super.initState();
    WidgetsBinding.instance.addPostFrameCallback((_) {
      if (mounted) {
        ShowCaseWidget.of(context)
            .startShowCase([_formBtnKey, _estimateKey, _taskStatusKey]);
      }
    });
  }

  void _nextStep(GlobalKey nextKey) {
    Future.delayed(const Duration(milliseconds: 500), () {
      // ignore: use_build_context_synchronously
      ShowCaseWidget.of(context).startShowCase([nextKey]);
    });
  }

  @override
  Widget build(BuildContext context) {
    final entryId = widget.task.meta.id;
    final taskData = widget.task.data;
    final provider = entryControllerProvider(id: entryId);
    final notifier = ref.read(provider.notifier);
    final entryState = ref.watch(provider).value;

    final save = notifier.save;
    final formKey = entryState?.formKey;

    if (entryState == null) {
      return const SizedBox.shrink();
    }

    return Column(
      crossAxisAlignment: CrossAxisAlignment.start,
      children: [
        Padding(
          padding: const EdgeInsets.symmetric(horizontal: 4),
          child: FormBuilder(
            key: formKey,
            autovalidateMode: AutovalidateMode.onUserInteraction,
            child: Column(
              crossAxisAlignment: CrossAxisAlignment.start,
              children: <Widget>[
                const SizedBox(height: 10),
                Showcase(
                  key: _formBtnKey,
                  description: 'Enter a task title!',
                  disposeOnTap: true,
                  onTargetClick: () {},
                  child: Column(
                    children: [
                      FormBuilderTextField(
                        autofocus: widget.focusOnTitle,
                        focusNode: notifier.taskTitleFocusNode,
                        initialValue: taskData.title,
                        decoration: inputDecoration(
                          labelText: taskData.title.isEmpty
                              ? context.messages.taskNameLabel
                              : '',
                          themeData: Theme.of(context),
                        ),
                        textCapitalization: TextCapitalization.sentences,
                        keyboardAppearance: Theme.of(context).brightness,
                        maxLines: null,
                        style: Theme.of(context).textTheme.titleLarge,
                        name: 'title',
                        onChanged: (value) => notifier.setDirty(
                          value: true,
                        ),
                      ),
                      const SizedBox(
                        height: 10,
                      ),
                      Consumer(
                        builder: (context, ref, child) {
                          final showNextButton =
                              ref.watch(showNextButtonProvider);
                          return Visibility(
                            visible: showNextButton,
                            child: GestureDetector(
                              onTap: () {
                                ref
                                    .read(showNextButtonProvider.notifier)
                                    .state = false;
                                ref
                                    .read(
                                      showNextEstimateButtonProvider.notifier,
                                    )
                                    .state = true;
                                _nextStep(_estimateKey);
                              },
                              child: const Icon(
                                Icons.check_circle,
                                size: 20,
                              ),
                            ),
                          );
                        },
                      ),
                    ],
                  ),
<<<<<<< HEAD
                  textCapitalization: TextCapitalization.sentences,
                  keyboardAppearance: Theme.of(context).brightness,
                  maxLines: null,
                  style: Theme.of(context).textTheme.titleLarge,
                  name: 'title',
                  onChanged: (_) => notifier.setDirty(
                    value: true,
                    requestFocus: false,
                  ),
=======
>>>>>>> f60ef7b3
                ),
                inputSpacer,
                Row(
                  mainAxisAlignment: MainAxisAlignment.spaceBetween,
                  children: [
                    SizedBox(
                      width: 120,
                      child: Showcase(
                        key: _estimateKey,
                        description: 'Set the estimated time for your task!',
                        disposeOnTap: true,
                        onTargetClick: () {},
                        child: Row(
                          children: [
                            Expanded(
                              child: TextField(
                                decoration: inputDecoration(
                                  labelText: context.messages.taskEstimateLabel,
                                  themeData: Theme.of(context),
                                ),
                                style: context.textTheme.titleMedium,
                                readOnly: true,
                                controller: TextEditingController(
                                  text: formatDuration(taskData.estimate)
                                      .substring(0, 5),
                                ),
                                onTap: () async {
                                  final duration =
                                      await showModalBottomSheet<Duration>(
                                    context: context,
                                    builder: (context) {
                                      return DurationBottomSheet(
                                        taskData.estimate,
                                      );
                                    },
                                  );
                                  if (duration != null) {
                                    await save(estimate: duration);
                                  }
                                },
                              ),
                            ),
                            Consumer(
                              builder: (context, ref, child) {
                                final showNextEstimate =
                                    ref.watch(showNextEstimateButtonProvider);
                                return showNextEstimate
                                    ? GestureDetector(
                                        onTap: () {
                                          ref
                                              .read(
                                                showNextEstimateButtonProvider
                                                    .notifier,
                                              )
                                              .state = false;
                                          ref
                                              .read(
                                                showNextStatusButtonProvider
                                                    .notifier,
                                              )
                                              .state = true;

                                          _nextStep(_taskStatusKey);
                                        },
                                        child: const Icon(
                                          Icons.check_circle,
                                          size: 20,
                                        ),
                                      )
                                    : const SizedBox.shrink();
                              },
                            ),
                          ],
                        ),
                      ),
                    ),
                    TimeRecordingIcon(
                      taskId: entryId,
                      padding: const EdgeInsets.only(left: 10),
                    ),
                    const Spacer(),
                    Showcase(
                      key: _taskStatusKey,
                      description: 'Set your task current status!',
                      disposeOnTap: true,
                      onTargetClick: () {},
                      child: Row(
                        children: [
                          SizedBox(
                            width: 180,
                            child: FormBuilderDropdown<String>(
                              name: 'status',
                              borderRadius: BorderRadius.circular(10),
                              elevation: 2,
                              onChanged: notifier.updateTaskStatus,
                              decoration: inputDecoration(
                                labelText: 'Status:',
                                themeData: Theme.of(context),
                              ),
                              key: Key(
                                  'task_status_dropdown_${taskData.status}'),
                              initialValue: taskData.status.map(
                                    open: (_) => 'OPEN',
                                    groomed: (_) => 'GROOMED',
                                    started: (_) => 'STARTED',
                                    inProgress: (_) => 'IN PROGRESS',
                                    blocked: (_) => 'BLOCKED',
                                    onHold: (_) => 'ON HOLD',
                                    done: (_) => 'DONE',
                                    rejected: (_) => 'REJECTED',
                                  ) ??
                                  'OPEN',
                              items: [
                                DropdownMenuItem<String>(
                                  value: 'OPEN',
                                  child: TaskStatusLabel(
                                    context.messages.taskStatusOpen,
                                  ),
                                ),
                                DropdownMenuItem<String>(
                                  value: 'GROOMED',
                                  child: TaskStatusLabel(
                                    context.messages.taskStatusGroomed,
                                  ),
                                ),
                                DropdownMenuItem<String>(
                                  value: 'IN PROGRESS',
                                  child: TaskStatusLabel(
                                    context.messages.taskStatusInProgress,
                                  ),
                                ),
                                DropdownMenuItem<String>(
                                  value: 'BLOCKED',
                                  child: TaskStatusLabel(
                                    context.messages.taskStatusBlocked,
                                  ),
                                ),
                                DropdownMenuItem<String>(
                                  value: 'ON HOLD',
                                  child: TaskStatusLabel(
                                    context.messages.taskStatusOnHold,
                                  ),
                                ),
                                DropdownMenuItem<String>(
                                  value: 'DONE',
                                  child: TaskStatusLabel(
                                    context.messages.taskStatusDone,
                                  ),
                                ),
                                DropdownMenuItem<String>(
                                  value: 'REJECTED',
                                  child: TaskStatusLabel(
                                    context.messages.taskStatusRejected,
                                  ),
                                ),
                              ],
                            ),
                          ),
                          Consumer(
                            builder: (context, ref, child) {
                              final showNextStatus =
                                  ref.watch(showNextStatusButtonProvider);
                              return showNextStatus
                                  ? GestureDetector(
                                      onTap: () {
                                        ref
                                            .read(
                                              showNextStatusButtonProvider
                                                  .notifier,
                                            )
                                            .state = false;
                                        _nextStep(_taskCategoryKey);
                                      },
                                      child: const Icon(
                                        Icons.check_circle,
                                        size: 20,
                                      ),
                                    )
                                  : const SizedBox.shrink();
                            },
                          ),
                        ],
                      ),
                    ),
                  ],
                ),
                const SizedBox(height: 20),
                Showcase(
                  key: _taskCategoryKey,
                  description: 'Select/Add a category for your task!',
                  child: Row(
                    mainAxisAlignment: MainAxisAlignment.end,
                    children: [
                      ConstrainedBox(
                        constraints: const BoxConstraints(maxWidth: 240),
                        child: CategoryField(
                          categoryId: widget.task.categoryId,
                          onSave: (category) {
                            notifier.updateCategoryId(category?.id);
                          },
                        ),
                      ),
                    ],
                  ),
                ),
                const SizedBox(height: 20),
              ],
            ),
          ),
        ),
        EditorWidget(entryId: entryId),
        const SizedBox(height: 10),
        ChecklistsWidget(entryId: entryId, task: widget.task),
        const SizedBox(height: 20),
      ],
    );
  }
}

class TaskStatusLabel extends StatelessWidget {
  const TaskStatusLabel(this.title, {super.key});

  final String title;

  @override
  Widget build(BuildContext context) {
    return Padding(
      padding: const EdgeInsets.symmetric(horizontal: 5),
      child: Text(title, softWrap: false),
    );
  }
}<|MERGE_RESOLUTION|>--- conflicted
+++ resolved
@@ -141,18 +141,6 @@
                       ),
                     ],
                   ),
-<<<<<<< HEAD
-                  textCapitalization: TextCapitalization.sentences,
-                  keyboardAppearance: Theme.of(context).brightness,
-                  maxLines: null,
-                  style: Theme.of(context).textTheme.titleLarge,
-                  name: 'title',
-                  onChanged: (_) => notifier.setDirty(
-                    value: true,
-                    requestFocus: false,
-                  ),
-=======
->>>>>>> f60ef7b3
                 ),
                 inputSpacer,
                 Row(
@@ -253,7 +241,7 @@
                                 themeData: Theme.of(context),
                               ),
                               key: Key(
-                                  'task_status_dropdown_${taskData.status}'),
+                                  'task_status_dropdown_${taskData.status}',),
                               initialValue: taskData.status.map(
                                     open: (_) => 'OPEN',
                                     groomed: (_) => 'GROOMED',
